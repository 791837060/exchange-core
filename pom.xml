<?xml version="1.0" encoding="UTF-8"?>
<project xmlns="http://maven.apache.org/POM/4.0.0" xmlns:xsi="http://www.w3.org/2001/XMLSchema-instance" xsi:schemaLocation="http://maven.apache.org/POM/4.0.0 http://maven.apache.org/xsd/maven-4.0.0.xsd">
    <modelVersion>4.0.0</modelVersion>

    <groupId>exchange.core2</groupId>
    <artifactId>exchange-core</artifactId>
    <version>0.5.4-SNAPSHOT</version>
    <packaging>jar</packaging>

    <name>${project.groupId}:${project.artifactId}</name>
    <description>High performance market exchange core.</description>
    <url>https://core2.exchange</url>

    <licenses>
        <license>
            <name>Apache License, Version 2.0</name>
            <url>http://www.apache.org/licenses/LICENSE-2.0.txt</url>
            <distribution>repo</distribution>
        </license>
    </licenses>

    <scm>
        <url>https://github.com/mzheravin/exchange-core.git</url>
        <connection>scm:git:git://github.com/mzheravin/exchange-core.git</connection>
        <developerConnection>scm:git:ssh://git@github.com:mzheravin/exchange-core.git</developerConnection>
        <tag>HEAD</tag>
    </scm>

    <issueManagement>
        <system>GitHub</system>
        <url>https://github.com/mzheravin/exchange-core/issues</url>
    </issueManagement>

    <developers>
        <developer>
            <name>Maksim Zheravin</name>
            <email>mzheravin@core2.exchange</email>
            <organization>Core2</organization>
            <organizationUrl>https://github.com/mzheravin</organizationUrl>
        </developer>
    </developers>

    <properties>
        <skip.it>false</skip.it>

        <project.build.sourceEncoding>UTF-8</project.build.sourceEncoding>
        <project.reporting.outputEncoding>UTF-8</project.reporting.outputEncoding>
        <java.version>1.8</java.version>
        <maven.compiler.target>1.8</maven.compiler.target>
        <maven.compiler.source>1.8</maven.compiler.source>

<<<<<<< HEAD
=======
        <guava.version>29.0-jre</guava.version>
        <commons-math3.version>3.6.1</commons-math3.version>
        <commons-lang3.version>3.10</commons-lang3.version>
        <lmax.com.lmax.disruptor.version>3.4.2</lmax.com.lmax.disruptor.version>
        <openhft.affinity.version>3.2.2</openhft.affinity.version>
        <openhft.chronicle.wire.version>2.19.1</openhft.chronicle.wire.version>
        <eclipse.collections.version>10.2.0</eclipse.collections.version>
        <hdr.histogram.version>2.1.12</hdr.histogram.version>
        <cucumber.version>7.2.3</cucumber.version>
        <lz4.java>1.7.1</lz4.java>
        <agrona.version>1.4.1</agrona.version>
        <lombok.version>1.18.12</lombok.version>
        <slf4j.version>1.7.30</slf4j.version>
        <logback.version>1.2.3</logback.version>
        <jmh.version>1.23</jmh.version>
        <mockito.version>4.5.1</mockito.version>
        <hamcrest.version>1.3</hamcrest.version>
        <jna.version>5.11.0</jna.version>
        <nassau-util.version>1.0.0</nassau-util.version>
        <juncture-nasdaq.version>1.0.0</juncture-nasdaq.version>
        <junit-jupiter-engine.version>5.8.2</junit-jupiter-engine.version>
        <junit-platform-suite.version>1.8.2</junit-platform-suite.version>
        <core2.collections.version>0.5.1</core2.collections.version>

>>>>>>> 6a46343f
        <delombok.output>target/delombok</delombok.output>
    </properties>

    <dependencies>
        <dependency>
            <groupId>net.java.dev.jna</groupId>
            <artifactId>jna-platform</artifactId>
            <version>${jna.version}</version>
        </dependency>

        <dependency>
            <groupId>net.java.dev.jna</groupId>
            <artifactId>jna</artifactId>
            <version>${jna.version}</version>
        </dependency>

        <dependency>
            <groupId>exchange.core2</groupId>
            <artifactId>collections</artifactId>
            <version>${core2.collections.version}</version>
        </dependency>

        <!-- LMAX Disruptor -->
        <dependency>
            <groupId>com.lmax</groupId>
            <artifactId>disruptor</artifactId>
            <version>3.4.2</version>  <!-- TODO 3.4.4 -->
        </dependency>

        <dependency>
            <groupId>org.projectlombok</groupId>
            <artifactId>lombok</artifactId>
            <version>1.18.22</version>
            <scope>provided</scope>
        </dependency>

        <!-- logging -->
        <dependency>
            <groupId>org.slf4j</groupId>
            <artifactId>slf4j-api</artifactId>
            <version>1.7.36</version>
        </dependency>

        <!-- OpenHFT -->
        <dependency>
            <groupId>net.openhft</groupId>
            <artifactId>affinity</artifactId>
<<<<<<< HEAD
            <version>3.2.2</version>
=======
            <version>${openhft.affinity.version}</version>
            <exclusions>
                <exclusion>
                    <artifactId>slf4j-api</artifactId>
                    <groupId>org.slf4j</groupId>
                </exclusion>
            </exclusions>
>>>>>>> 6a46343f
        </dependency>

        <dependency>
            <groupId>net.openhft</groupId>
            <artifactId>chronicle-wire</artifactId>
<<<<<<< HEAD
            <version>2.19.1</version>
=======
            <version>${openhft.chronicle.wire.version}</version>
            <exclusions>
                <exclusion>
                    <artifactId>slf4j-api</artifactId>
                    <groupId>org.slf4j</groupId>
                </exclusion>
            </exclusions>
>>>>>>> 6a46343f
        </dependency>

        <!-- Real Logic Agrona -->
        <dependency>
            <groupId>org.agrona</groupId>
            <artifactId>agrona</artifactId>
            <version>1.15.1</version>
        </dependency>

        <!-- Eclipse (Goldman Sachs) collections -->
        <dependency>
            <groupId>org.eclipse.collections</groupId>
            <artifactId>eclipse-collections-api</artifactId>
            <version>11.0.0</version>
        </dependency>

        <dependency>
            <groupId>org.eclipse.collections</groupId>
            <artifactId>eclipse-collections</artifactId>
            <version>11.0.0</version>
        </dependency>

        <!-- lz4-java -->
        <dependency>
            <groupId>org.lz4</groupId>
            <artifactId>lz4-java</artifactId>
            <version>1.8.0</version>
        </dependency>

        <!-- test scope -->
        <dependency>
            <groupId>com.paritytrading.juncture</groupId>
            <artifactId>juncture-nasdaq</artifactId>
            <version>${juncture-nasdaq.version}</version>
            <scope>test</scope>
        </dependency>
        <dependency>
            <groupId>com.paritytrading.nassau</groupId>
            <artifactId>nassau-util</artifactId>
            <version>${nassau-util.version}</version>
            <scope>test</scope>
        </dependency>
        <dependency>
            <groupId>org.mockito</groupId>
            <artifactId>mockito-junit-jupiter</artifactId>
            <version>${mockito.version}</version>
            <scope>test</scope>
        </dependency>

        <!-- HDR Histogram -->
        <dependency>
            <groupId>org.hdrhistogram</groupId>
            <artifactId>HdrHistogram</artifactId>
            <version>2.1.12</version>
            <scope>test</scope>
        </dependency>

        <dependency>
            <groupId>ch.qos.logback</groupId>
            <artifactId>logback-classic</artifactId>
            <version>1.2.10</version>
            <scope>test</scope>
            <exclusions>
                <exclusion>
                    <artifactId>slf4j-api</artifactId>
                    <groupId>org.slf4j</groupId>
                </exclusion>
            </exclusions>
        </dependency>

        <!-- FastUtil
        <dependency>
            <groupId>it.unimi.dsi</groupId>
            <artifactId>fastutil</artifactId>
            <version>8.2.1</version>
        </dependency>
        -->

        <!-- HPPC
        <dependency>
            <groupId>com.carrotsearch</groupId>
            <artifactId>hppc</artifactId>
            <version>0.8.1</version>
        </dependency>
        -->

        <!-- Google Guava -->
        <dependency>
            <groupId>com.google.guava</groupId>
            <artifactId>guava</artifactId>
            <version>31.1-jre</version>
            <scope>test</scope>
        </dependency>

        <!-- Apache Commons -->
        <dependency>
            <groupId>org.apache.commons</groupId>
            <artifactId>commons-lang3</artifactId>
            <version>3.12.0</version>
            <scope>test</scope>
        </dependency>
        <dependency>
            <groupId>org.apache.commons</groupId>
            <artifactId>commons-math3</artifactId>
            <version>3.6.1</version>
            <scope>test</scope>
        </dependency>

        <!-- unit tests -->
        <dependency>
<<<<<<< HEAD
            <groupId>junit</groupId>
            <artifactId>junit</artifactId>
            <version>4.13.2</version>
=======
            <groupId>org.junit.jupiter</groupId>
            <artifactId>junit-jupiter-engine</artifactId>
            <version>${junit-jupiter-engine.version}</version>
>>>>>>> 6a46343f
            <scope>test</scope>
        </dependency>
        <dependency>
            <groupId>org.mockito</groupId>
            <artifactId>mockito-core</artifactId>
            <version>3.12.4</version>
            <scope>test</scope>
        </dependency>
        <dependency>
            <groupId>org.hamcrest</groupId>
            <artifactId>hamcrest-library</artifactId>
            <version>1.3</version>
            <scope>test</scope>
        </dependency>
        <dependency>
            <groupId>io.cucumber</groupId>
            <artifactId>cucumber-java8</artifactId>
            <version>7.2.3</version>
            <scope>test</scope>
        </dependency>
        <dependency>
            <groupId>io.cucumber</groupId>
            <artifactId>cucumber-junit-platform-engine</artifactId>
            <version>7.2.3</version>
            <scope>test</scope>
        </dependency>
        <dependency>
            <groupId>org.junit.platform</groupId>
            <artifactId>junit-platform-suite</artifactId>
            <version>${junit-platform-suite.version}</version>
            <scope>test</scope>
        </dependency>
        <dependency>
            <groupId>io.cucumber</groupId>
            <artifactId>cucumber-picocontainer</artifactId>
            <version>7.2.3</version>
            <scope>test</scope>
        </dependency>
    </dependencies>

    <profiles>
        <profile>
            <id>default</id>
            <activation>
                <activeByDefault>true</activeByDefault>
            </activation>
            <build>
                <plugins>
                    <plugin>
                        <groupId>org.apache.maven.plugins</groupId>
                        <artifactId>maven-surefire-plugin</artifactId>
                        <version>3.0.0-M3</version>
                    </plugin>

                    <plugin>
                        <groupId>org.projectlombok</groupId>
                        <artifactId>lombok-maven-plugin</artifactId>
                        <version>1.18.12.0</version>
                        <configuration>
                            <sourceDirectory>${project.basedir}/src/main/java</sourceDirectory>
                            <outputDirectory>${delombok.output}</outputDirectory>
                            <addOutputDirectory>false</addOutputDirectory>
                            <encoding>UTF-8</encoding>
                        </configuration>
                        <executions>
                            <execution>
                                <phase>generate-sources</phase>
                                <goals>
                                    <goal>delombok</goal>
                                </goals>
                            </execution>
                        </executions>
                    </plugin>
                    <plugin>
                        <groupId>org.apache.maven.plugins</groupId>
                        <artifactId>maven-antrun-plugin</artifactId>
                        <version>1.8</version>
                        <executions>
                            <execution>
                                <id>generate-delomboked-sources-jar</id>
                                <phase>package</phase>
                                <goals>
                                    <goal>run</goal>
                                </goals>
                                <configuration>
                                    <target>
                                        <jar destfile="${project.build.directory}/${project.build.finalName}-sources.jar" basedir="${delombok.output}" />
                                    </target>
                                </configuration>
                            </execution>
                        </executions>
                    </plugin>
                    <plugin>
                        <groupId>org.codehaus.mojo</groupId>
                        <artifactId>build-helper-maven-plugin</artifactId>
                        <version>3.1.0</version>
                        <executions>
                            <execution>
                                <id>attach-delomboked-sources-jar</id>
                                <phase>package</phase>
                                <goals>
                                    <goal>attach-artifact</goal>
                                </goals>
                                <configuration>
                                    <artifacts>
                                        <artifact>
                                            <file>${project.build.directory}/${project.build.finalName}-sources.jar</file>
                                            <type>jar</type>
                                            <classifier>sources</classifier>
                                        </artifact>
                                    </artifacts>
                                </configuration>
                            </execution>
                        </executions>
                    </plugin>

                    <plugin>
                        <groupId>org.apache.maven.plugins</groupId>
                        <artifactId>maven-deploy-plugin</artifactId>
                        <version>3.0.0-M1</version>
                        <executions>
                            <execution>
                                <id>default-deploy</id>
                                <phase>deploy</phase>
                                <goals>
                                    <goal>deploy</goal>
                                </goals>
                            </execution>
                        </executions>
                    </plugin>

                    <plugin>
                        <groupId>org.apache.maven.plugins</groupId>
                        <artifactId>maven-release-plugin</artifactId>
                        <version>2.5.3</version>
                        <configuration>
                            <localCheckout>true</localCheckout>
                            <pushChanges>false</pushChanges>
                            <mavenExecutorId>forked-path</mavenExecutorId>
                            <arguments>-Dgpg.passphrase=${gpg.passphrase}</arguments>
                        </configuration>
                        <dependencies>
                            <dependency>
                                <groupId>org.apache.maven.scm</groupId>
                                <artifactId>maven-scm-provider-gitexe</artifactId>
                                <version>1.9.5</version>
                            </dependency>
                        </dependencies>
                    </plugin>

                    <plugin>
                        <groupId>org.sonatype.plugins</groupId>
                        <artifactId>nexus-staging-maven-plugin</artifactId>
                        <version>1.6.8</version>
                        <extensions>true</extensions>
                        <configuration>
                            <serverId>ossrh</serverId>
                            <nexusUrl>https://oss.sonatype.org/</nexusUrl>
                            <autoReleaseAfterClose>true</autoReleaseAfterClose>
                        </configuration>
                    </plugin>

                    <plugin>
                        <groupId>org.apache.maven.plugins</groupId>
                        <artifactId>maven-javadoc-plugin</artifactId>
                        <version>3.1.0</version>
                        <executions>
                            <execution>
                                <id>attach-javadocs</id>
                                <phase>package</phase>
                                <goals>
                                    <goal>jar</goal>
                                </goals>
                            </execution>
                        </executions>
                        <configuration>
                            <sourcepath>${delombok.output}</sourcepath>
                        </configuration>
                    </plugin>
                </plugins>
            </build>
        </profile>

        <profile>
            <id>it</id>
            <build>
                <plugins>
                    <plugin>
                        <groupId>org.apache.maven.plugins</groupId>
                        <artifactId>maven-surefire-plugin</artifactId>
                        <configuration combine.self="override">
                            <!--<argLine>-XX:+PrintApplicationStoppedTime</argLine>-->
                            <redirectTestOutputToFile>true</redirectTestOutputToFile>
                            <includes>
                                <include>**/IT*.java</include>
                                <include>**/*IntegrationTest.java</include>
                            </includes>
                            <excludes>
                                <exclude>**/remote/**/*.class</exclude>
                                <exclude>**/stress/**/*.class</exclude>
                                <exclude>**/*Remote*Test.java</exclude>
                                <exclude>**/*Stress*Test.java</exclude>
                            </excludes>
                        </configuration>
                    </plugin>
                </plugins>
            </build>
        </profile>

        <!-- GPG Signature on release -->
        <profile>
            <id>release-sign-artifacts</id>
            <activation>
                <property>
                    <name>performRelease</name>
                    <value>true</value>
                </property>
            </activation>
            <build>
                <plugins>
                    <plugin>
                        <groupId>org.apache.maven.plugins</groupId>
                        <artifactId>maven-gpg-plugin</artifactId>
                        <version>1.6</version>
                        <executions>
                            <execution>
                                <id>sign-artifacts</id>
                                <phase>verify</phase>
                                <goals>
                                    <goal>sign</goal>
                                </goals>
                            </execution>
                        </executions>
                    </plugin>
                </plugins>
            </build>
        </profile>
    </profiles>

    <distributionManagement>
        <snapshotRepository>
            <id>ossrh</id>
            <url>https://oss.sonatype.org/content/repositories/snapshots</url>
        </snapshotRepository>
        <repository>
            <id>ossrh</id>
            <url>https://oss.sonatype.org/service/local/staging/deploy/maven2/
            </url>
        </repository>
    </distributionManagement>

</project><|MERGE_RESOLUTION|>--- conflicted
+++ resolved
@@ -49,33 +49,6 @@
         <maven.compiler.target>1.8</maven.compiler.target>
         <maven.compiler.source>1.8</maven.compiler.source>
 
-<<<<<<< HEAD
-=======
-        <guava.version>29.0-jre</guava.version>
-        <commons-math3.version>3.6.1</commons-math3.version>
-        <commons-lang3.version>3.10</commons-lang3.version>
-        <lmax.com.lmax.disruptor.version>3.4.2</lmax.com.lmax.disruptor.version>
-        <openhft.affinity.version>3.2.2</openhft.affinity.version>
-        <openhft.chronicle.wire.version>2.19.1</openhft.chronicle.wire.version>
-        <eclipse.collections.version>10.2.0</eclipse.collections.version>
-        <hdr.histogram.version>2.1.12</hdr.histogram.version>
-        <cucumber.version>7.2.3</cucumber.version>
-        <lz4.java>1.7.1</lz4.java>
-        <agrona.version>1.4.1</agrona.version>
-        <lombok.version>1.18.12</lombok.version>
-        <slf4j.version>1.7.30</slf4j.version>
-        <logback.version>1.2.3</logback.version>
-        <jmh.version>1.23</jmh.version>
-        <mockito.version>4.5.1</mockito.version>
-        <hamcrest.version>1.3</hamcrest.version>
-        <jna.version>5.11.0</jna.version>
-        <nassau-util.version>1.0.0</nassau-util.version>
-        <juncture-nasdaq.version>1.0.0</juncture-nasdaq.version>
-        <junit-jupiter-engine.version>5.8.2</junit-jupiter-engine.version>
-        <junit-platform-suite.version>1.8.2</junit-platform-suite.version>
-        <core2.collections.version>0.5.1</core2.collections.version>
-
->>>>>>> 6a46343f
         <delombok.output>target/delombok</delombok.output>
     </properties>
 
@@ -83,19 +56,19 @@
         <dependency>
             <groupId>net.java.dev.jna</groupId>
             <artifactId>jna-platform</artifactId>
-            <version>${jna.version}</version>
+            <version>5.11.0</version>
         </dependency>
 
         <dependency>
             <groupId>net.java.dev.jna</groupId>
             <artifactId>jna</artifactId>
-            <version>${jna.version}</version>
+            <version>5.11.0</version>
         </dependency>
 
         <dependency>
             <groupId>exchange.core2</groupId>
             <artifactId>collections</artifactId>
-            <version>${core2.collections.version}</version>
+            <version>0.5.1</version>
         </dependency>
 
         <!-- LMAX Disruptor -->
@@ -123,33 +96,25 @@
         <dependency>
             <groupId>net.openhft</groupId>
             <artifactId>affinity</artifactId>
-<<<<<<< HEAD
             <version>3.2.2</version>
-=======
-            <version>${openhft.affinity.version}</version>
             <exclusions>
                 <exclusion>
                     <artifactId>slf4j-api</artifactId>
                     <groupId>org.slf4j</groupId>
                 </exclusion>
             </exclusions>
->>>>>>> 6a46343f
         </dependency>
 
         <dependency>
             <groupId>net.openhft</groupId>
             <artifactId>chronicle-wire</artifactId>
-<<<<<<< HEAD
             <version>2.19.1</version>
-=======
-            <version>${openhft.chronicle.wire.version}</version>
             <exclusions>
                 <exclusion>
                     <artifactId>slf4j-api</artifactId>
                     <groupId>org.slf4j</groupId>
                 </exclusion>
             </exclusions>
->>>>>>> 6a46343f
         </dependency>
 
         <!-- Real Logic Agrona -->
@@ -183,19 +148,19 @@
         <dependency>
             <groupId>com.paritytrading.juncture</groupId>
             <artifactId>juncture-nasdaq</artifactId>
-            <version>${juncture-nasdaq.version}</version>
+            <version>1.0.0</version>
             <scope>test</scope>
         </dependency>
         <dependency>
             <groupId>com.paritytrading.nassau</groupId>
             <artifactId>nassau-util</artifactId>
-            <version>${nassau-util.version}</version>
+            <version>1.0.0</version>
             <scope>test</scope>
         </dependency>
         <dependency>
             <groupId>org.mockito</groupId>
             <artifactId>mockito-junit-jupiter</artifactId>
-            <version>${mockito.version}</version>
+            <version>4.5.1</version>
             <scope>test</scope>
         </dependency>
 
@@ -260,21 +225,15 @@
 
         <!-- unit tests -->
         <dependency>
-<<<<<<< HEAD
-            <groupId>junit</groupId>
-            <artifactId>junit</artifactId>
-            <version>4.13.2</version>
-=======
             <groupId>org.junit.jupiter</groupId>
             <artifactId>junit-jupiter-engine</artifactId>
             <version>${junit-jupiter-engine.version}</version>
->>>>>>> 6a46343f
             <scope>test</scope>
         </dependency>
         <dependency>
             <groupId>org.mockito</groupId>
             <artifactId>mockito-core</artifactId>
-            <version>3.12.4</version>
+            <version>4.5.1</version>
             <scope>test</scope>
         </dependency>
         <dependency>
@@ -298,7 +257,7 @@
         <dependency>
             <groupId>org.junit.platform</groupId>
             <artifactId>junit-platform-suite</artifactId>
-            <version>${junit-platform-suite.version}</version>
+            <version>1.8.2</version>
             <scope>test</scope>
         </dependency>
         <dependency>
