--- conflicted
+++ resolved
@@ -30,11 +30,8 @@
         <openhft.chronicle.wire.version>2.17.34</openhft.chronicle.wire.version>
         <eclipse.collections.version>9.2.0</eclipse.collections.version>
         <hdr.histogram.version>2.1.10</hdr.histogram.version>
-<<<<<<< HEAD
+        <cucumber.version>5.4.2</cucumber.version>
         <lz4.java>1.7.1</lz4.java>
-=======
-        <cucumber.version>5.4.2</cucumber.version>
->>>>>>> 131718e7
     </properties>
 
     <dependencyManagement>
@@ -187,6 +184,26 @@
                 <scope>test</scope>
             </dependency>
 
+            <dependency>
+                <groupId>io.cucumber</groupId>
+                <artifactId>cucumber-java</artifactId>
+                <version>${cucumber.version}</version>
+                <scope>test</scope>
+            </dependency>
+
+            <dependency>
+                <groupId>io.cucumber</groupId>
+                <artifactId>cucumber-junit</artifactId>
+                <version>${cucumber.version}</version>
+                <scope>test</scope>
+            </dependency>
+
+            <dependency>
+                <groupId>io.cucumber</groupId>
+                <artifactId>cucumber-picocontainer</artifactId>
+                <version>${cucumber.version}</version>
+                <scope>test</scope>
+            </dependency>
         </dependencies>
     </dependencyManagement>
 
@@ -278,26 +295,19 @@
             <scope>test</scope>
         </dependency>
 
-
-
         <dependency>
             <groupId>io.cucumber</groupId>
             <artifactId>cucumber-java</artifactId>
-            <version>${cucumber.version}</version>
-            <scope>test</scope>
-        </dependency>
-
+            <scope>test</scope>
+        </dependency>
         <dependency>
             <groupId>io.cucumber</groupId>
             <artifactId>cucumber-junit</artifactId>
-            <version>${cucumber.version}</version>
-            <scope>test</scope>
-        </dependency>
-
+            <scope>test</scope>
+        </dependency>
         <dependency>
             <groupId>io.cucumber</groupId>
             <artifactId>cucumber-picocontainer</artifactId>
-            <version>${cucumber.version}</version>
             <scope>test</scope>
         </dependency>
     </dependencies>
