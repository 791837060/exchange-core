--- conflicted
+++ resolved
@@ -35,16 +35,11 @@
     private final ExceptionHandler<? super T> exceptionHandler;
     private long nextSequence = -1;
 
-<<<<<<< HEAD
-    public SlaveProcessor(final DataProvider<T> dataProvider,
+    public SlaveProcessor(final RingBuffer<T> ringBuffer,
                           final SequenceBarrier sequenceBarrier,
                           final SimpleEventHandler<? super T> eventHandler,
                           final ExceptionHandler<? super T> exceptionHandler) {
-        this.dataProvider = dataProvider;
-=======
-    public SlaveProcessor(RingBuffer<T> ringBuffer, SequenceBarrier sequenceBarrier, SimpleEventHandler<? super T> eventHandler) {
         this.dataProvider = ringBuffer;
->>>>>>> 1e797a35
         this.sequenceBarrier = sequenceBarrier;
         this.waitSpinningHelper = new WaitSpinningHelper(ringBuffer, sequenceBarrier, 0);
         this.eventHandler = eventHandler;
