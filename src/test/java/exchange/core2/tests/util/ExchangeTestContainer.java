--- conflicted
+++ resolved
@@ -19,18 +19,22 @@
 import exchange.core2.core.ExchangeApi;
 import exchange.core2.core.ExchangeCore;
 import exchange.core2.core.common.CoreSymbolSpecification;
+import exchange.core2.core.common.CoreWaitStrategy;
 import exchange.core2.core.common.L2MarketData;
 import exchange.core2.core.common.SymbolType;
 import exchange.core2.core.common.api.*;
+import exchange.core2.core.common.api.binary.BatchAddAccountsCommand;
 import exchange.core2.core.common.api.binary.BatchAddSymbolsCommand;
 import exchange.core2.core.common.api.binary.BinaryDataCommand;
 import exchange.core2.core.common.api.reports.*;
 import exchange.core2.core.common.cmd.CommandResultCode;
 import exchange.core2.core.common.cmd.OrderCommand;
+import exchange.core2.core.common.cmd.OrderCommandType;
 import exchange.core2.core.common.config.ExchangeConfiguration;
 import exchange.core2.core.common.config.InitialStateConfiguration;
 import exchange.core2.core.common.config.PerformanceConfiguration;
 import exchange.core2.core.common.config.ReportsQueriesConfiguration;
+import exchange.core2.core.orderbook.OrderBookDirectImpl;
 import exchange.core2.core.processors.journaling.DiskSerializationProcessor;
 import exchange.core2.core.processors.journaling.DiskSerializationProcessorConfiguration;
 import exchange.core2.core.utils.AffinityThreadFactory;
@@ -40,35 +44,29 @@
 import lombok.Setter;
 import lombok.extern.slf4j.Slf4j;
 import org.eclipse.collections.impl.map.mutable.primitive.IntLongHashMap;
+import org.eclipse.collections.impl.map.mutable.primitive.LongObjectHashMap;
 import org.hamcrest.core.Is;
 
 import java.util.*;
 import java.util.concurrent.*;
 import java.util.concurrent.atomic.AtomicInteger;
 import java.util.concurrent.atomic.AtomicLong;
-import java.util.concurrent.atomic.AtomicReference;
 import java.util.function.Consumer;
 import java.util.function.Supplier;
+import java.util.stream.Collectors;
 import java.util.stream.IntStream;
 import java.util.stream.LongStream;
 
 import static junit.framework.TestCase.assertTrue;
 import static org.hamcrest.MatcherAssert.assertThat;
-import static org.junit.Assert.assertEquals;
+import static org.junit.Assert.*;
 
 @Slf4j
 public final class ExchangeTestContainer implements AutoCloseable {
 
-<<<<<<< HEAD
-=======
-    private static final int RING_BUFFER_SIZE_DEFAULT = 64 * 1024;
-    private static final int RISK_ENGINES_ONE = 1;
-    private static final int MATCHING_ENGINES_ONE = 1;
-    private static final int MGS_IN_GROUP_LIMIT_DEFAULT = 128;
     private static final long TIMEOUT_CMD = 5;
 
 
->>>>>>> 131718e7
     private final ExchangeCore exchangeCore;
 
     @Getter
@@ -270,7 +268,6 @@
                     }
                 });
 
-<<<<<<< HEAD
         api.submitCommandAsync(ApiNop.builder().build()).join();
     }
 
@@ -285,88 +282,6 @@
 
     public void submitCommandSync(ApiCommand apiCommand, Consumer<OrderCommand> validator) {
         validator.accept(api.submitCommandAsyncFullResponse(apiCommand).join());
-=======
-
-    public void resetExchangeCore() throws InterruptedException {
-        submitCommandSync(ApiReset.builder().build(), CHECK_SUCCESS);
-    }
-
-    public void submitCommandSync(ApiCommand apiCommand, CommandResultCode expectedResultCode) throws InterruptedException {
-        final CountDownLatch latch = new CountDownLatch(1);
-        final AtomicReference<CommandResultCode> resultCode = new AtomicReference<>();
-        consumer = cmd -> {
-            resultCode.set(cmd.resultCode);
-            latch.countDown();
-        };
-        api.submitCommand(apiCommand);
-        assertTrue("The async command has not finished in time.", latch.await(TIMEOUT_CMD, TimeUnit.SECONDS));
-        assertThat(resultCode.get(), Is.is(expectedResultCode));
-        consumer = cmd -> {
-        };
-    }
-
-
-    public void submitCommandSync(ApiCommand apiCommand, Consumer<OrderCommand> validator) throws InterruptedException {
-        submitCommandSync(apiCommand, null, validator);
-    }
-
-    public void submitCommandSync(ApiCommand apiCommand, Long orderId, Consumer<OrderCommand> validator) throws InterruptedException {
-        final CountDownLatch latch = new CountDownLatch(1);
-        final AtomicReference<OrderCommand> cmdRef = new AtomicReference<>();
-        consumer = cmd -> {
-            if(orderId != null && cmd.getOrderId() != orderId){
-                return;
-            }
-            cmdRef.set(cmd);
-            latch.countDown();
-        };
-        api.submitCommand(apiCommand);
-        assertTrue("The async command has not finished in time.", latch.await(TIMEOUT_CMD, TimeUnit.SECONDS));
-        validator.accept(cmdRef.get());
-        consumer = cmd -> {
-        };
-    }
-
-    public void submitMultiCommandSync(ApiCommand dataCommand) {
-        final CountDownLatch latch = new CountDownLatch(1);
-        consumer = cmd -> {
-            if (cmd.command != OrderCommandType.BINARY_DATA_COMMAND
-                    && cmd.command != OrderCommandType.BINARY_DATA_QUERY
-                    && cmd.command != OrderCommandType.PERSIST_STATE_RISK
-                    && cmd.command != OrderCommandType.PERSIST_STATE_MATCHING
-                    && cmd.command != OrderCommandType.GROUPING_CONTROL) {
-                throw new IllegalStateException("Unexpected command");
-            }
-            if (cmd.resultCode == CommandResultCode.SUCCESS) {
-                latch.countDown();
-            } else if (cmd.resultCode != CommandResultCode.ACCEPTED) {
-                throw new IllegalStateException("Unexpected result code");
-            }
-        };
-        api.submitCommand(dataCommand);
-        try {
-            assertTrue("The async command has not finished in time.", latch.await(TIMEOUT_CMD, TimeUnit.SECONDS));
-        } catch (InterruptedException ex) {
-            throw new IllegalStateException(ex);
-        }
-        consumer = cmd -> {
-        };
-    }
-
-
-    public void submitCommandsSync(List<ApiCommand> apiCommand) throws InterruptedException {
-        final CountDownLatch latch = new CountDownLatch(apiCommand.size());
-        final AtomicReference<CommandResultCode> resultCode = new AtomicReference<>();
-        consumer = cmd -> {
-            resultCode.set(cmd.resultCode);
-            latch.countDown();
-        };
-        apiCommand.forEach(api::submitCommand);
-        assertTrue("The async command has not finished in time.", latch.await(TIMEOUT_CMD, TimeUnit.SECONDS));
-        assertTrue(CommandResultCode.SUCCESS == resultCode.get() || CommandResultCode.ACCEPTED == resultCode.get());
-        consumer = cmd -> {
-        };
->>>>>>> 131718e7
     }
 
     public L2MarketData requestCurrentOrderBook(final int symbol) {
